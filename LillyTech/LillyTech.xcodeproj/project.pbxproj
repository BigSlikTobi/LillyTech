// !$*UTF8*$!
{
	archiveVersion = 1;
	classes = {
	};
	objectVersion = 77;
	objects = {

/* Begin PBXBuildFile section */
<<<<<<< HEAD
		4597774A2CF8873A00E87FFD /* WebRTC in Frameworks */ = {isa = PBXBuildFile; productRef = 459777492CF8873A00E87FFD /* WebRTC */; };
=======
		457683F62CF71743006FCAF6 /* WebRTC in Frameworks */ = {isa = PBXBuildFile; productRef = 457683F52CF71743006FCAF6 /* WebRTC */; };
>>>>>>> a6c92d4e
/* End PBXBuildFile section */

/* Begin PBXContainerItemProxy section */
		455F303F2CF367CE00F64647 /* PBXContainerItemProxy */ = {
			isa = PBXContainerItemProxy;
			containerPortal = 455F30262CF367CC00F64647 /* Project object */;
			proxyType = 1;
			remoteGlobalIDString = 455F302D2CF367CC00F64647;
			remoteInfo = LillyTech;
		};
		455F30492CF367CE00F64647 /* PBXContainerItemProxy */ = {
			isa = PBXContainerItemProxy;
			containerPortal = 455F30262CF367CC00F64647 /* Project object */;
			proxyType = 1;
			remoteGlobalIDString = 455F302D2CF367CC00F64647;
			remoteInfo = LillyTech;
		};
/* End PBXContainerItemProxy section */

/* Begin PBXFileReference section */
		455F302E2CF367CC00F64647 /* LillyTech.app */ = {isa = PBXFileReference; explicitFileType = wrapper.application; includeInIndex = 0; path = LillyTech.app; sourceTree = BUILT_PRODUCTS_DIR; };
		455F303E2CF367CE00F64647 /* LillyTechTests.xctest */ = {isa = PBXFileReference; explicitFileType = wrapper.cfbundle; includeInIndex = 0; path = LillyTechTests.xctest; sourceTree = BUILT_PRODUCTS_DIR; };
		455F30482CF367CE00F64647 /* LillyTechUITests.xctest */ = {isa = PBXFileReference; explicitFileType = wrapper.cfbundle; includeInIndex = 0; path = LillyTechUITests.xctest; sourceTree = BUILT_PRODUCTS_DIR; };
/* End PBXFileReference section */

/* Begin PBXFileSystemSynchronizedRootGroup section */
		455F30302CF367CC00F64647 /* LillyTech */ = {
			isa = PBXFileSystemSynchronizedRootGroup;
			path = LillyTech;
			sourceTree = "<group>";
		};
		455F30412CF367CE00F64647 /* LillyTechTests */ = {
			isa = PBXFileSystemSynchronizedRootGroup;
			path = LillyTechTests;
			sourceTree = "<group>";
		};
		455F304B2CF367CE00F64647 /* LillyTechUITests */ = {
			isa = PBXFileSystemSynchronizedRootGroup;
			path = LillyTechUITests;
			sourceTree = "<group>";
		};
/* End PBXFileSystemSynchronizedRootGroup section */

/* Begin PBXFrameworksBuildPhase section */
		455F302B2CF367CC00F64647 /* Frameworks */ = {
			isa = PBXFrameworksBuildPhase;
			buildActionMask = 2147483647;
			files = (
<<<<<<< HEAD
				4597774A2CF8873A00E87FFD /* WebRTC in Frameworks */,
=======
				457683F62CF71743006FCAF6 /* WebRTC in Frameworks */,
>>>>>>> a6c92d4e
			);
			runOnlyForDeploymentPostprocessing = 0;
		};
		455F303B2CF367CE00F64647 /* Frameworks */ = {
			isa = PBXFrameworksBuildPhase;
			buildActionMask = 2147483647;
			files = (
			);
			runOnlyForDeploymentPostprocessing = 0;
		};
		455F30452CF367CE00F64647 /* Frameworks */ = {
			isa = PBXFrameworksBuildPhase;
			buildActionMask = 2147483647;
			files = (
			);
			runOnlyForDeploymentPostprocessing = 0;
		};
/* End PBXFrameworksBuildPhase section */

/* Begin PBXGroup section */
		455F30252CF367CC00F64647 = {
			isa = PBXGroup;
			children = (
				455F30302CF367CC00F64647 /* LillyTech */,
				455F30412CF367CE00F64647 /* LillyTechTests */,
				455F304B2CF367CE00F64647 /* LillyTechUITests */,
				455F302F2CF367CC00F64647 /* Products */,
			);
			sourceTree = "<group>";
		};
		455F302F2CF367CC00F64647 /* Products */ = {
			isa = PBXGroup;
			children = (
				455F302E2CF367CC00F64647 /* LillyTech.app */,
				455F303E2CF367CE00F64647 /* LillyTechTests.xctest */,
				455F30482CF367CE00F64647 /* LillyTechUITests.xctest */,
			);
			name = Products;
			sourceTree = "<group>";
		};
/* End PBXGroup section */

/* Begin PBXNativeTarget section */
		455F302D2CF367CC00F64647 /* LillyTech */ = {
			isa = PBXNativeTarget;
			buildConfigurationList = 455F30522CF367CE00F64647 /* Build configuration list for PBXNativeTarget "LillyTech" */;
			buildPhases = (
				455F302A2CF367CC00F64647 /* Sources */,
				455F302B2CF367CC00F64647 /* Frameworks */,
				455F302C2CF367CC00F64647 /* Resources */,
			);
			buildRules = (
			);
			dependencies = (
			);
			fileSystemSynchronizedGroups = (
				455F30302CF367CC00F64647 /* LillyTech */,
			);
			name = LillyTech;
			packageProductDependencies = (
<<<<<<< HEAD
				459777492CF8873A00E87FFD /* WebRTC */,
=======
				457683F52CF71743006FCAF6 /* WebRTC */,
>>>>>>> a6c92d4e
			);
			productName = LillyTech;
			productReference = 455F302E2CF367CC00F64647 /* LillyTech.app */;
			productType = "com.apple.product-type.application";
		};
		455F303D2CF367CE00F64647 /* LillyTechTests */ = {
			isa = PBXNativeTarget;
			buildConfigurationList = 455F30552CF367CE00F64647 /* Build configuration list for PBXNativeTarget "LillyTechTests" */;
			buildPhases = (
				455F303A2CF367CE00F64647 /* Sources */,
				455F303B2CF367CE00F64647 /* Frameworks */,
				455F303C2CF367CE00F64647 /* Resources */,
			);
			buildRules = (
			);
			dependencies = (
				455F30402CF367CE00F64647 /* PBXTargetDependency */,
			);
			fileSystemSynchronizedGroups = (
				455F30412CF367CE00F64647 /* LillyTechTests */,
			);
			name = LillyTechTests;
			packageProductDependencies = (
			);
			productName = LillyTechTests;
			productReference = 455F303E2CF367CE00F64647 /* LillyTechTests.xctest */;
			productType = "com.apple.product-type.bundle.unit-test";
		};
		455F30472CF367CE00F64647 /* LillyTechUITests */ = {
			isa = PBXNativeTarget;
			buildConfigurationList = 455F30582CF367CE00F64647 /* Build configuration list for PBXNativeTarget "LillyTechUITests" */;
			buildPhases = (
				455F30442CF367CE00F64647 /* Sources */,
				455F30452CF367CE00F64647 /* Frameworks */,
				455F30462CF367CE00F64647 /* Resources */,
			);
			buildRules = (
			);
			dependencies = (
				455F304A2CF367CE00F64647 /* PBXTargetDependency */,
			);
			fileSystemSynchronizedGroups = (
				455F304B2CF367CE00F64647 /* LillyTechUITests */,
			);
			name = LillyTechUITests;
			packageProductDependencies = (
			);
			productName = LillyTechUITests;
			productReference = 455F30482CF367CE00F64647 /* LillyTechUITests.xctest */;
			productType = "com.apple.product-type.bundle.ui-testing";
		};
/* End PBXNativeTarget section */

/* Begin PBXProject section */
		455F30262CF367CC00F64647 /* Project object */ = {
			isa = PBXProject;
			attributes = {
				BuildIndependentTargetsInParallel = 1;
				LastSwiftUpdateCheck = 1610;
				LastUpgradeCheck = 1610;
				TargetAttributes = {
					455F302D2CF367CC00F64647 = {
						CreatedOnToolsVersion = 16.1;
					};
					455F303D2CF367CE00F64647 = {
						CreatedOnToolsVersion = 16.1;
						TestTargetID = 455F302D2CF367CC00F64647;
					};
					455F30472CF367CE00F64647 = {
						CreatedOnToolsVersion = 16.1;
						TestTargetID = 455F302D2CF367CC00F64647;
					};
				};
			};
			buildConfigurationList = 455F30292CF367CC00F64647 /* Build configuration list for PBXProject "LillyTech" */;
			developmentRegion = en;
			hasScannedForEncodings = 0;
			knownRegions = (
				en,
				Base,
			);
			mainGroup = 455F30252CF367CC00F64647;
			minimizedProjectReferenceProxies = 1;
			packageReferences = (
<<<<<<< HEAD
				459777482CF8873A00E87FFD /* XCRemoteSwiftPackageReference "WebRTC" */,
=======
				457683F42CF71743006FCAF6 /* XCRemoteSwiftPackageReference "WebRTC" */,
>>>>>>> a6c92d4e
			);
			preferredProjectObjectVersion = 77;
			productRefGroup = 455F302F2CF367CC00F64647 /* Products */;
			projectDirPath = "";
			projectRoot = "";
			targets = (
				455F302D2CF367CC00F64647 /* LillyTech */,
				455F303D2CF367CE00F64647 /* LillyTechTests */,
				455F30472CF367CE00F64647 /* LillyTechUITests */,
			);
		};
/* End PBXProject section */

/* Begin PBXResourcesBuildPhase section */
		455F302C2CF367CC00F64647 /* Resources */ = {
			isa = PBXResourcesBuildPhase;
			buildActionMask = 2147483647;
			files = (
			);
			runOnlyForDeploymentPostprocessing = 0;
		};
		455F303C2CF367CE00F64647 /* Resources */ = {
			isa = PBXResourcesBuildPhase;
			buildActionMask = 2147483647;
			files = (
			);
			runOnlyForDeploymentPostprocessing = 0;
		};
		455F30462CF367CE00F64647 /* Resources */ = {
			isa = PBXResourcesBuildPhase;
			buildActionMask = 2147483647;
			files = (
			);
			runOnlyForDeploymentPostprocessing = 0;
		};
/* End PBXResourcesBuildPhase section */

/* Begin PBXSourcesBuildPhase section */
		455F302A2CF367CC00F64647 /* Sources */ = {
			isa = PBXSourcesBuildPhase;
			buildActionMask = 2147483647;
			files = (
			);
			runOnlyForDeploymentPostprocessing = 0;
		};
		455F303A2CF367CE00F64647 /* Sources */ = {
			isa = PBXSourcesBuildPhase;
			buildActionMask = 2147483647;
			files = (
			);
			runOnlyForDeploymentPostprocessing = 0;
		};
		455F30442CF367CE00F64647 /* Sources */ = {
			isa = PBXSourcesBuildPhase;
			buildActionMask = 2147483647;
			files = (
			);
			runOnlyForDeploymentPostprocessing = 0;
		};
/* End PBXSourcesBuildPhase section */

/* Begin PBXTargetDependency section */
		455F30402CF367CE00F64647 /* PBXTargetDependency */ = {
			isa = PBXTargetDependency;
			target = 455F302D2CF367CC00F64647 /* LillyTech */;
			targetProxy = 455F303F2CF367CE00F64647 /* PBXContainerItemProxy */;
		};
		455F304A2CF367CE00F64647 /* PBXTargetDependency */ = {
			isa = PBXTargetDependency;
			target = 455F302D2CF367CC00F64647 /* LillyTech */;
			targetProxy = 455F30492CF367CE00F64647 /* PBXContainerItemProxy */;
		};
/* End PBXTargetDependency section */

/* Begin XCBuildConfiguration section */
		455F30502CF367CE00F64647 /* Debug */ = {
			isa = XCBuildConfiguration;
			buildSettings = {
				ALWAYS_SEARCH_USER_PATHS = NO;
				ASSETCATALOG_COMPILER_GENERATE_SWIFT_ASSET_SYMBOL_EXTENSIONS = YES;
				CLANG_ANALYZER_NONNULL = YES;
				CLANG_ANALYZER_NUMBER_OBJECT_CONVERSION = YES_AGGRESSIVE;
				CLANG_CXX_LANGUAGE_STANDARD = "gnu++20";
				CLANG_ENABLE_MODULES = YES;
				CLANG_ENABLE_OBJC_ARC = YES;
				CLANG_ENABLE_OBJC_WEAK = YES;
				CLANG_WARN_BLOCK_CAPTURE_AUTORELEASING = YES;
				CLANG_WARN_BOOL_CONVERSION = YES;
				CLANG_WARN_COMMA = YES;
				CLANG_WARN_CONSTANT_CONVERSION = YES;
				CLANG_WARN_DEPRECATED_OBJC_IMPLEMENTATIONS = YES;
				CLANG_WARN_DIRECT_OBJC_ISA_USAGE = YES_ERROR;
				CLANG_WARN_DOCUMENTATION_COMMENTS = YES;
				CLANG_WARN_EMPTY_BODY = YES;
				CLANG_WARN_ENUM_CONVERSION = YES;
				CLANG_WARN_INFINITE_RECURSION = YES;
				CLANG_WARN_INT_CONVERSION = YES;
				CLANG_WARN_NON_LITERAL_NULL_CONVERSION = YES;
				CLANG_WARN_OBJC_IMPLICIT_RETAIN_SELF = YES;
				CLANG_WARN_OBJC_LITERAL_CONVERSION = YES;
				CLANG_WARN_OBJC_ROOT_CLASS = YES_ERROR;
				CLANG_WARN_QUOTED_INCLUDE_IN_FRAMEWORK_HEADER = YES;
				CLANG_WARN_RANGE_LOOP_ANALYSIS = YES;
				CLANG_WARN_STRICT_PROTOTYPES = YES;
				CLANG_WARN_SUSPICIOUS_MOVE = YES;
				CLANG_WARN_UNGUARDED_AVAILABILITY = YES_AGGRESSIVE;
				CLANG_WARN_UNREACHABLE_CODE = YES;
				CLANG_WARN__DUPLICATE_METHOD_MATCH = YES;
				COPY_PHASE_STRIP = NO;
				DEBUG_INFORMATION_FORMAT = dwarf;
				ENABLE_STRICT_OBJC_MSGSEND = YES;
				ENABLE_TESTABILITY = YES;
				ENABLE_USER_SCRIPT_SANDBOXING = YES;
				GCC_C_LANGUAGE_STANDARD = gnu17;
				GCC_DYNAMIC_NO_PIC = NO;
				GCC_NO_COMMON_BLOCKS = YES;
				GCC_OPTIMIZATION_LEVEL = 0;
				GCC_PREPROCESSOR_DEFINITIONS = (
					"DEBUG=1",
					"$(inherited)",
				);
				GCC_WARN_64_TO_32_BIT_CONVERSION = YES;
				GCC_WARN_ABOUT_RETURN_TYPE = YES_ERROR;
				GCC_WARN_UNDECLARED_SELECTOR = YES;
				GCC_WARN_UNINITIALIZED_AUTOS = YES_AGGRESSIVE;
				GCC_WARN_UNUSED_FUNCTION = YES;
				GCC_WARN_UNUSED_VARIABLE = YES;
				INFOPLIST_KEY_NSMicrophoneUsageDescription = "LillyTech needs microphone access for real-time audio translation.";
				IPHONEOS_DEPLOYMENT_TARGET = 18.1;
				LOCALIZATION_PREFERS_STRING_CATALOGS = YES;
				MTL_ENABLE_DEBUG_INFO = INCLUDE_SOURCE;
				MTL_FAST_MATH = YES;
				ONLY_ACTIVE_ARCH = YES;
				SDKROOT = iphoneos;
				SWIFT_ACTIVE_COMPILATION_CONDITIONS = "DEBUG $(inherited)";
				SWIFT_OPTIMIZATION_LEVEL = "-Onone";
			};
			name = Debug;
		};
		455F30512CF367CE00F64647 /* Release */ = {
			isa = XCBuildConfiguration;
			buildSettings = {
				ALWAYS_SEARCH_USER_PATHS = NO;
				ASSETCATALOG_COMPILER_GENERATE_SWIFT_ASSET_SYMBOL_EXTENSIONS = YES;
				CLANG_ANALYZER_NONNULL = YES;
				CLANG_ANALYZER_NUMBER_OBJECT_CONVERSION = YES_AGGRESSIVE;
				CLANG_CXX_LANGUAGE_STANDARD = "gnu++20";
				CLANG_ENABLE_MODULES = YES;
				CLANG_ENABLE_OBJC_ARC = YES;
				CLANG_ENABLE_OBJC_WEAK = YES;
				CLANG_WARN_BLOCK_CAPTURE_AUTORELEASING = YES;
				CLANG_WARN_BOOL_CONVERSION = YES;
				CLANG_WARN_COMMA = YES;
				CLANG_WARN_CONSTANT_CONVERSION = YES;
				CLANG_WARN_DEPRECATED_OBJC_IMPLEMENTATIONS = YES;
				CLANG_WARN_DIRECT_OBJC_ISA_USAGE = YES_ERROR;
				CLANG_WARN_DOCUMENTATION_COMMENTS = YES;
				CLANG_WARN_EMPTY_BODY = YES;
				CLANG_WARN_ENUM_CONVERSION = YES;
				CLANG_WARN_INFINITE_RECURSION = YES;
				CLANG_WARN_INT_CONVERSION = YES;
				CLANG_WARN_NON_LITERAL_NULL_CONVERSION = YES;
				CLANG_WARN_OBJC_IMPLICIT_RETAIN_SELF = YES;
				CLANG_WARN_OBJC_LITERAL_CONVERSION = YES;
				CLANG_WARN_OBJC_ROOT_CLASS = YES_ERROR;
				CLANG_WARN_QUOTED_INCLUDE_IN_FRAMEWORK_HEADER = YES;
				CLANG_WARN_RANGE_LOOP_ANALYSIS = YES;
				CLANG_WARN_STRICT_PROTOTYPES = YES;
				CLANG_WARN_SUSPICIOUS_MOVE = YES;
				CLANG_WARN_UNGUARDED_AVAILABILITY = YES_AGGRESSIVE;
				CLANG_WARN_UNREACHABLE_CODE = YES;
				CLANG_WARN__DUPLICATE_METHOD_MATCH = YES;
				COPY_PHASE_STRIP = NO;
				DEBUG_INFORMATION_FORMAT = "dwarf-with-dsym";
				ENABLE_NS_ASSERTIONS = NO;
				ENABLE_STRICT_OBJC_MSGSEND = YES;
				ENABLE_USER_SCRIPT_SANDBOXING = YES;
				GCC_C_LANGUAGE_STANDARD = gnu17;
				GCC_NO_COMMON_BLOCKS = YES;
				GCC_WARN_64_TO_32_BIT_CONVERSION = YES;
				GCC_WARN_ABOUT_RETURN_TYPE = YES_ERROR;
				GCC_WARN_UNDECLARED_SELECTOR = YES;
				GCC_WARN_UNINITIALIZED_AUTOS = YES_AGGRESSIVE;
				GCC_WARN_UNUSED_FUNCTION = YES;
				GCC_WARN_UNUSED_VARIABLE = YES;
				INFOPLIST_KEY_NSMicrophoneUsageDescription = "LillyTech needs microphone access for real-time audio translation.";
				IPHONEOS_DEPLOYMENT_TARGET = 18.1;
				LOCALIZATION_PREFERS_STRING_CATALOGS = YES;
				MTL_ENABLE_DEBUG_INFO = NO;
				MTL_FAST_MATH = YES;
				SDKROOT = iphoneos;
				SWIFT_COMPILATION_MODE = wholemodule;
				VALIDATE_PRODUCT = YES;
			};
			name = Release;
		};
		455F30532CF367CE00F64647 /* Debug */ = {
			isa = XCBuildConfiguration;
			buildSettings = {
				ASSETCATALOG_COMPILER_APPICON_NAME = AppIcon;
				ASSETCATALOG_COMPILER_GLOBAL_ACCENT_COLOR_NAME = AccentColor;
				CODE_SIGN_STYLE = Automatic;
				CURRENT_PROJECT_VERSION = 1;
				DEVELOPMENT_ASSET_PATHS = "\"LillyTech/Resources/Preview Content\"";
				DEVELOPMENT_TEAM = 5A34C2WAYH;
				ENABLE_PREVIEWS = YES;
				GENERATE_INFOPLIST_FILE = YES;
				INFOPLIST_KEY_UIApplicationSceneManifest_Generation = YES;
				INFOPLIST_KEY_UIApplicationSupportsIndirectInputEvents = YES;
				INFOPLIST_KEY_UILaunchScreen_Generation = YES;
				INFOPLIST_KEY_UISupportedInterfaceOrientations_iPad = "UIInterfaceOrientationPortrait UIInterfaceOrientationPortraitUpsideDown UIInterfaceOrientationLandscapeLeft UIInterfaceOrientationLandscapeRight";
				INFOPLIST_KEY_UISupportedInterfaceOrientations_iPhone = "UIInterfaceOrientationPortrait UIInterfaceOrientationLandscapeLeft UIInterfaceOrientationLandscapeRight";
				IPHONEOS_DEPLOYMENT_TARGET = 15.6;
				LD_RUNPATH_SEARCH_PATHS = (
					"$(inherited)",
					"@executable_path/Frameworks",
				);
				MARKETING_VERSION = 1.0;
				PRODUCT_BUNDLE_IDENTIFIER = com.Transearly.LillyTech;
				PRODUCT_NAME = "$(TARGET_NAME)";
				SWIFT_EMIT_LOC_STRINGS = YES;
				SWIFT_VERSION = 5.0;
				TARGETED_DEVICE_FAMILY = "1,2";
			};
			name = Debug;
		};
		455F30542CF367CE00F64647 /* Release */ = {
			isa = XCBuildConfiguration;
			buildSettings = {
				ASSETCATALOG_COMPILER_APPICON_NAME = AppIcon;
				ASSETCATALOG_COMPILER_GLOBAL_ACCENT_COLOR_NAME = AccentColor;
				CODE_SIGN_STYLE = Automatic;
				CURRENT_PROJECT_VERSION = 1;
				DEVELOPMENT_ASSET_PATHS = "\"LillyTech/Resources/Preview Content\"";
				DEVELOPMENT_TEAM = 5A34C2WAYH;
				ENABLE_PREVIEWS = YES;
				GENERATE_INFOPLIST_FILE = YES;
				INFOPLIST_KEY_UIApplicationSceneManifest_Generation = YES;
				INFOPLIST_KEY_UIApplicationSupportsIndirectInputEvents = YES;
				INFOPLIST_KEY_UILaunchScreen_Generation = YES;
				INFOPLIST_KEY_UISupportedInterfaceOrientations_iPad = "UIInterfaceOrientationPortrait UIInterfaceOrientationPortraitUpsideDown UIInterfaceOrientationLandscapeLeft UIInterfaceOrientationLandscapeRight";
				INFOPLIST_KEY_UISupportedInterfaceOrientations_iPhone = "UIInterfaceOrientationPortrait UIInterfaceOrientationLandscapeLeft UIInterfaceOrientationLandscapeRight";
				IPHONEOS_DEPLOYMENT_TARGET = 15.6;
				LD_RUNPATH_SEARCH_PATHS = (
					"$(inherited)",
					"@executable_path/Frameworks",
				);
				MARKETING_VERSION = 1.0;
				PRODUCT_BUNDLE_IDENTIFIER = com.Transearly.LillyTech;
				PRODUCT_NAME = "$(TARGET_NAME)";
				SWIFT_EMIT_LOC_STRINGS = YES;
				SWIFT_VERSION = 5.0;
				TARGETED_DEVICE_FAMILY = "1,2";
			};
			name = Release;
		};
		455F30562CF367CE00F64647 /* Debug */ = {
			isa = XCBuildConfiguration;
			buildSettings = {
				BUNDLE_LOADER = "$(TEST_HOST)";
				CODE_SIGN_STYLE = Automatic;
				CURRENT_PROJECT_VERSION = 1;
				DEVELOPMENT_TEAM = 5A34C2WAYH;
				GENERATE_INFOPLIST_FILE = YES;
				IPHONEOS_DEPLOYMENT_TARGET = 18.1;
				MARKETING_VERSION = 1.0;
				PRODUCT_BUNDLE_IDENTIFIER = com.Transearly.LillyTechTests;
				PRODUCT_NAME = "$(TARGET_NAME)";
				SWIFT_EMIT_LOC_STRINGS = NO;
				SWIFT_VERSION = 5.0;
				TARGETED_DEVICE_FAMILY = "1,2";
				TEST_HOST = "$(BUILT_PRODUCTS_DIR)/LillyTech.app/$(BUNDLE_EXECUTABLE_FOLDER_PATH)/LillyTech";
			};
			name = Debug;
		};
		455F30572CF367CE00F64647 /* Release */ = {
			isa = XCBuildConfiguration;
			buildSettings = {
				BUNDLE_LOADER = "$(TEST_HOST)";
				CODE_SIGN_STYLE = Automatic;
				CURRENT_PROJECT_VERSION = 1;
				DEVELOPMENT_TEAM = 5A34C2WAYH;
				GENERATE_INFOPLIST_FILE = YES;
				IPHONEOS_DEPLOYMENT_TARGET = 18.1;
				MARKETING_VERSION = 1.0;
				PRODUCT_BUNDLE_IDENTIFIER = com.Transearly.LillyTechTests;
				PRODUCT_NAME = "$(TARGET_NAME)";
				SWIFT_EMIT_LOC_STRINGS = NO;
				SWIFT_VERSION = 5.0;
				TARGETED_DEVICE_FAMILY = "1,2";
				TEST_HOST = "$(BUILT_PRODUCTS_DIR)/LillyTech.app/$(BUNDLE_EXECUTABLE_FOLDER_PATH)/LillyTech";
			};
			name = Release;
		};
		455F30592CF367CE00F64647 /* Debug */ = {
			isa = XCBuildConfiguration;
			buildSettings = {
				CODE_SIGN_STYLE = Automatic;
				CURRENT_PROJECT_VERSION = 1;
				DEVELOPMENT_TEAM = 5A34C2WAYH;
				GENERATE_INFOPLIST_FILE = YES;
				MARKETING_VERSION = 1.0;
				PRODUCT_BUNDLE_IDENTIFIER = com.Transearly.LillyTechUITests;
				PRODUCT_NAME = "$(TARGET_NAME)";
				SWIFT_EMIT_LOC_STRINGS = NO;
				SWIFT_VERSION = 5.0;
				TARGETED_DEVICE_FAMILY = "1,2";
				TEST_TARGET_NAME = LillyTech;
			};
			name = Debug;
		};
		455F305A2CF367CE00F64647 /* Release */ = {
			isa = XCBuildConfiguration;
			buildSettings = {
				CODE_SIGN_STYLE = Automatic;
				CURRENT_PROJECT_VERSION = 1;
				DEVELOPMENT_TEAM = 5A34C2WAYH;
				GENERATE_INFOPLIST_FILE = YES;
				MARKETING_VERSION = 1.0;
				PRODUCT_BUNDLE_IDENTIFIER = com.Transearly.LillyTechUITests;
				PRODUCT_NAME = "$(TARGET_NAME)";
				SWIFT_EMIT_LOC_STRINGS = NO;
				SWIFT_VERSION = 5.0;
				TARGETED_DEVICE_FAMILY = "1,2";
				TEST_TARGET_NAME = LillyTech;
			};
			name = Release;
		};
/* End XCBuildConfiguration section */

/* Begin XCConfigurationList section */
		455F30292CF367CC00F64647 /* Build configuration list for PBXProject "LillyTech" */ = {
			isa = XCConfigurationList;
			buildConfigurations = (
				455F30502CF367CE00F64647 /* Debug */,
				455F30512CF367CE00F64647 /* Release */,
			);
			defaultConfigurationIsVisible = 0;
			defaultConfigurationName = Release;
		};
		455F30522CF367CE00F64647 /* Build configuration list for PBXNativeTarget "LillyTech" */ = {
			isa = XCConfigurationList;
			buildConfigurations = (
				455F30532CF367CE00F64647 /* Debug */,
				455F30542CF367CE00F64647 /* Release */,
			);
			defaultConfigurationIsVisible = 0;
			defaultConfigurationName = Release;
		};
		455F30552CF367CE00F64647 /* Build configuration list for PBXNativeTarget "LillyTechTests" */ = {
			isa = XCConfigurationList;
			buildConfigurations = (
				455F30562CF367CE00F64647 /* Debug */,
				455F30572CF367CE00F64647 /* Release */,
			);
			defaultConfigurationIsVisible = 0;
			defaultConfigurationName = Release;
		};
		455F30582CF367CE00F64647 /* Build configuration list for PBXNativeTarget "LillyTechUITests" */ = {
			isa = XCConfigurationList;
			buildConfigurations = (
				455F30592CF367CE00F64647 /* Debug */,
				455F305A2CF367CE00F64647 /* Release */,
			);
			defaultConfigurationIsVisible = 0;
			defaultConfigurationName = Release;
		};
/* End XCConfigurationList section */

/* Begin XCRemoteSwiftPackageReference section */
<<<<<<< HEAD
		459777482CF8873A00E87FFD /* XCRemoteSwiftPackageReference "WebRTC" */ = {
=======
		457683F42CF71743006FCAF6 /* XCRemoteSwiftPackageReference "WebRTC" */ = {
>>>>>>> a6c92d4e
			isa = XCRemoteSwiftPackageReference;
			repositoryURL = "https://github.com/stasel/WebRTC.git";
			requirement = {
				kind = upToNextMajorVersion;
				minimumVersion = 130.0.0;
			};
		};
/* End XCRemoteSwiftPackageReference section */

/* Begin XCSwiftPackageProductDependency section */
<<<<<<< HEAD
		459777492CF8873A00E87FFD /* WebRTC */ = {
			isa = XCSwiftPackageProductDependency;
			package = 459777482CF8873A00E87FFD /* XCRemoteSwiftPackageReference "WebRTC" */;
=======
		457683F52CF71743006FCAF6 /* WebRTC */ = {
			isa = XCSwiftPackageProductDependency;
			package = 457683F42CF71743006FCAF6 /* XCRemoteSwiftPackageReference "WebRTC" */;
>>>>>>> a6c92d4e
			productName = WebRTC;
		};
/* End XCSwiftPackageProductDependency section */
	};
	rootObject = 455F30262CF367CC00F64647 /* Project object */;
}<|MERGE_RESOLUTION|>--- conflicted
+++ resolved
@@ -7,11 +7,7 @@
 	objects = {
 
 /* Begin PBXBuildFile section */
-<<<<<<< HEAD
-		4597774A2CF8873A00E87FFD /* WebRTC in Frameworks */ = {isa = PBXBuildFile; productRef = 459777492CF8873A00E87FFD /* WebRTC */; };
-=======
 		457683F62CF71743006FCAF6 /* WebRTC in Frameworks */ = {isa = PBXBuildFile; productRef = 457683F52CF71743006FCAF6 /* WebRTC */; };
->>>>>>> a6c92d4e
 /* End PBXBuildFile section */
 
 /* Begin PBXContainerItemProxy section */
@@ -60,11 +56,7 @@
 			isa = PBXFrameworksBuildPhase;
 			buildActionMask = 2147483647;
 			files = (
-<<<<<<< HEAD
-				4597774A2CF8873A00E87FFD /* WebRTC in Frameworks */,
-=======
 				457683F62CF71743006FCAF6 /* WebRTC in Frameworks */,
->>>>>>> a6c92d4e
 			);
 			runOnlyForDeploymentPostprocessing = 0;
 		};
@@ -125,11 +117,7 @@
 			);
 			name = LillyTech;
 			packageProductDependencies = (
-<<<<<<< HEAD
-				459777492CF8873A00E87FFD /* WebRTC */,
-=======
 				457683F52CF71743006FCAF6 /* WebRTC */,
->>>>>>> a6c92d4e
 			);
 			productName = LillyTech;
 			productReference = 455F302E2CF367CC00F64647 /* LillyTech.app */;
@@ -214,11 +202,7 @@
 			mainGroup = 455F30252CF367CC00F64647;
 			minimizedProjectReferenceProxies = 1;
 			packageReferences = (
-<<<<<<< HEAD
-				459777482CF8873A00E87FFD /* XCRemoteSwiftPackageReference "WebRTC" */,
-=======
 				457683F42CF71743006FCAF6 /* XCRemoteSwiftPackageReference "WebRTC" */,
->>>>>>> a6c92d4e
 			);
 			preferredProjectObjectVersion = 77;
 			productRefGroup = 455F302F2CF367CC00F64647 /* Products */;
@@ -589,11 +573,7 @@
 /* End XCConfigurationList section */
 
 /* Begin XCRemoteSwiftPackageReference section */
-<<<<<<< HEAD
-		459777482CF8873A00E87FFD /* XCRemoteSwiftPackageReference "WebRTC" */ = {
-=======
 		457683F42CF71743006FCAF6 /* XCRemoteSwiftPackageReference "WebRTC" */ = {
->>>>>>> a6c92d4e
 			isa = XCRemoteSwiftPackageReference;
 			repositoryURL = "https://github.com/stasel/WebRTC.git";
 			requirement = {
@@ -604,15 +584,9 @@
 /* End XCRemoteSwiftPackageReference section */
 
 /* Begin XCSwiftPackageProductDependency section */
-<<<<<<< HEAD
-		459777492CF8873A00E87FFD /* WebRTC */ = {
-			isa = XCSwiftPackageProductDependency;
-			package = 459777482CF8873A00E87FFD /* XCRemoteSwiftPackageReference "WebRTC" */;
-=======
 		457683F52CF71743006FCAF6 /* WebRTC */ = {
 			isa = XCSwiftPackageProductDependency;
 			package = 457683F42CF71743006FCAF6 /* XCRemoteSwiftPackageReference "WebRTC" */;
->>>>>>> a6c92d4e
 			productName = WebRTC;
 		};
 /* End XCSwiftPackageProductDependency section */
